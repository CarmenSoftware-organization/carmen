"use client";

import { useState, useEffect } from "react";
import Link from "next/link";
import { useRouter } from "next/navigation";
import { useTheme } from "next-themes";
import { Button } from "@/components/ui/button";
import {
  DropdownMenu,
  DropdownMenuContent,
  DropdownMenuItem,
  DropdownMenuLabel,
  DropdownMenuSeparator,
  DropdownMenuTrigger,
} from "@/components/ui/dropdown-menu";
import {
  Select,
  SelectContent,
  SelectItem,
  SelectTrigger,
  SelectValue,
} from "@/components/ui/select";
import {
  Bell,
  User,
  Settings,
  LogOut,
  Globe,
  Moon,
  Sun,
  Menu,
  X,
  ChevronLeft,
  ChevronRight,
} from "lucide-react";
import { QuickAccessNav } from "@/components/quick-access-nav";
import { UserContextSwitcher } from "@/components/user-context-switcher";
import { useUser } from "@/lib/context/user-context";

interface HeaderProps {
  onSidebarToggle: () => void;
  isSidebarOpen: boolean;
}

export default function Header({ onSidebarToggle, isSidebarOpen }: HeaderProps) {
  const [businessUnit, setBusinessUnit] = useState("BU1");
  const router = useRouter();
  const { theme, setTheme } = useTheme();
  const [mounted, setMounted] = useState(false);
  const { user } = useUser();

  useEffect(() => {
    setMounted(true);
  }, []);

  const handleEditProfile = () => {
    console.log("Navigating to edit profile");
    router.push("/edit-profile");
  };

  const toggleTheme = () => {
    setTheme(theme === "dark" ? "light" : "dark");
  };

  if (!mounted) {
    return null;
  }

  return (
    <header className="backdrop-blur supports-[backdrop-filter]:bg-background dark:supports-[backdrop-filter]:bg-gray-800 shadow-sm fixed top-0 left-0 right-0 z-40 border-b border-gray-200 dark:border-gray-500">
      <div className="w-full px-4 py-2 sm:px-6">
        <div className="flex items-center h-12">
          <div className="flex items-center">
            <Button
              variant="ghost"
              size="icon"
              onClick={onSidebarToggle}
              className="lg:hover:bg-accent lg:hover:text-accent-foreground block lg:hidden mr-2"
              aria-label={isSidebarOpen ? "Hide sidebar" : "Show sidebar"}
            >
              {isSidebarOpen ? (
                <ChevronLeft className="h-5 w-5" />
              ) : (
                <ChevronRight className="h-5 w-5" />
              )}
            </Button>
            <div className="flex flex-col">
              <Link
                href="/dashboard"
<<<<<<< HEAD
                className="text-xl md:text-2xl lg:text-2xl font-bold text-foreground dark:text-gray-100"
=======
                className="text-xl md:text-2xl lg:text-3xl font-bold text-foreground dark:text-gray-100"
>>>>>>> 2c7e43f7
              >
                CARMEN
              </Link>
              <span className="text-xs md:text-sm text-primary">
                Hospitality Supply Chain
              </span>
            </div>
          </div>

          <div className="ml-auto flex items-center gap-2 sm:gap-4">
            <Select value={businessUnit} onValueChange={setBusinessUnit}>
              <SelectTrigger className="w-[140px] sm:w-[180px] h-8 bg-background dark:bg-gray-700 text-foreground dark:text-gray-100">
                <SelectValue placeholder="Business Unit" />
              </SelectTrigger>
              <SelectContent className="bg-background dark:bg-gray-700">
                <SelectItem value="BU1" className="text-foreground dark:text-gray-100">Business Unit 1</SelectItem>
                <SelectItem value="BU2" className="text-foreground dark:text-gray-100">Business Unit 2</SelectItem>
              </SelectContent>
            </Select>
            
            <QuickAccessNav />
            
            <Button
              variant="ghost"
              size="icon"
              className="hidden md:inline-flex text-foreground dark:text-gray-100"
            >
              <Bell className="h-5 w-5" />
            </Button>
            
            <DropdownMenu>
              <DropdownMenuTrigger asChild>
                <Button variant="ghost" size="icon" className="text-foreground dark:text-gray-100">
                  <Globe className="h-5 w-5" />
                </Button>
              </DropdownMenuTrigger>
              <DropdownMenuContent align="end" className="bg-background dark:bg-gray-700">
                <DropdownMenuItem className="text-foreground dark:text-gray-100">English</DropdownMenuItem>
                <DropdownMenuItem className="text-foreground dark:text-gray-100">Spanish</DropdownMenuItem>
                <DropdownMenuItem className="text-foreground dark:text-gray-100">French</DropdownMenuItem>
              </DropdownMenuContent>
            </DropdownMenu>
            
            <Button variant="ghost" size="icon" onClick={toggleTheme} className="text-foreground dark:text-gray-100">
              {theme === "dark" ? <Sun className="h-5 w-5" /> : <Moon className="h-5 w-5" />}
            </Button>
            
            <DropdownMenu>
              <DropdownMenuTrigger asChild>
                <Button
                  variant="ghost"
                  className="relative h-8 w-8 rounded-full"
                >
                  <User className="h-5 w-5" />
                </Button>
              </DropdownMenuTrigger>
              <DropdownMenuContent className="w-72 bg-background dark:bg-gray-700" align="end" forceMount>
                <DropdownMenuLabel className="font-normal">
                  <div className="flex flex-col space-y-2">
                    <div className="flex flex-col space-y-1">
                      <p className="text-sm font-medium leading-none text-foreground dark:text-gray-100">
                        {user?.name || "John Doe"}
                      </p>
                      <p className="text-xs leading-none text-muted-foreground dark:text-gray-400">
                        {user?.email || "john@example.com"}
                      </p>
                    </div>
                    {user && (
                      <div className="flex flex-col space-y-1">
                        <div className="flex items-center space-x-1 text-xs text-muted-foreground">
                          <span className="font-medium">Role:</span>
                          <span>{user.context.currentRole.name}</span>
                        </div>
                        <div className="flex items-center space-x-1 text-xs text-muted-foreground">
                          <span className="font-medium">Department:</span>
                          <span>{user.context.currentDepartment.name}</span>
                        </div>
                        <div className="flex items-center space-x-1 text-xs text-muted-foreground">
                          <span className="font-medium">Location:</span>
                          <span>{user.context.currentLocation.name}</span>
                        </div>
                      </div>
                    )}
                  </div>
                </DropdownMenuLabel>
                <DropdownMenuSeparator />
                
                {/* User Context Switcher */}
                <div className="p-1">
                  <UserContextSwitcher />
                </div>
                
                <DropdownMenuSeparator />
                <DropdownMenuItem onSelect={handleEditProfile} className="text-foreground dark:text-gray-100">
                  <User className="mr-2 h-4 w-4" />
                  <span>Edit Profile</span>
                </DropdownMenuItem>
                <DropdownMenuItem className="text-foreground dark:text-gray-100">
                  <Settings className="mr-2 h-4 w-4" />
                  <span>Settings</span>
                </DropdownMenuItem>
                <DropdownMenuSeparator />
                <DropdownMenuItem className="text-foreground dark:text-gray-100">
                  <LogOut className="mr-2 h-4 w-4" />
                  <span>Log out</span>
                </DropdownMenuItem>
              </DropdownMenuContent>
            </DropdownMenu>
          </div>
        </div>
      </div>
    </header>
  );
}<|MERGE_RESOLUTION|>--- conflicted
+++ resolved
@@ -87,11 +87,7 @@
             <div className="flex flex-col">
               <Link
                 href="/dashboard"
-<<<<<<< HEAD
                 className="text-xl md:text-2xl lg:text-2xl font-bold text-foreground dark:text-gray-100"
-=======
-                className="text-xl md:text-2xl lg:text-3xl font-bold text-foreground dark:text-gray-100"
->>>>>>> 2c7e43f7
               >
                 CARMEN
               </Link>
